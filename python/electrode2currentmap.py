--- conflicted
+++ resolved
@@ -99,65 +99,44 @@
     """
     Represent a pulse-train stimulus
     """
-<<<<<<< HEAD
+
     def __init__(self, freq=20, dur=0.5, pulse_dur=.075/1000.,interphase_dur=.075/1000., delay=0.,
                  tsample=.005/1000., current_amplitude=20, 
-                 current=None, type='cathodicfirst'):
-        """
-
-        """
-        self.time = np.arange(tsample, dur, tsample)  # Seconds
-        self.tsample = tsample
-        self.sampling_rate = 1 / tsample   # Hz
-        if current is not None:
-            self.amplitude = current
+                 current=None, pulsetype='cathodicfirst', stimtype='pulsetrain'):
+        """
+
+        """
+        # set up the individual pulses
+        on=np.ones(round(pulse_dur / tsample))
+        gap=np.zeros(round(interphase_dur / tsample))
+        off=-1 * on
+        if pulsetype == 'cathodicfirst':
+            pulse=np.concatenate((on,gap), axis=0)
+            pulse=np.concatenate((pulse,off), axis=0)
+            
+        elif pulsetype == 'anodicfirst':
+            pulse=np.concatenate((off, gap), axis=0)
+            pulse=np.concatenate((pulse, on), axis=0)
+            
         else:
-            on=np.ones(round(pulse_dur / tsample))
-            gap=np.zeros(round(interphase_dur / tsample))
-            off=-1 * on
-            if type is 'cathodicfirst':
-                pulse=np.concatenate((on,gap), axis=0)
-                pulse=np.concatenate((pulse,off), axis=0)
-            if type is 'anodicfirst':
-                pulse=np.concatenate((off, gap), axis=0)
-                pulse=np.concatenate((pulse, on), axis=0)
+            print('pulse not defined')
+       
+        # set up the sequence
+        if stimtype =='pulsetrain':
+           interpulsegap=np.zeros(round( (1/freq) / tsample)- len(pulse))
+           ppt=[]
+           for j in range(0, int(np.ceil(dur * freq))):                
+               ppt=np.concatenate((ppt, interpulsegap), axis=0)
+               ppt=np.concatenate((ppt, pulse), axis=0)
                 
-            interpulsegap=np.zeros(round( (1/freq) / tsample)- len(pulse))
-            ppt=[]
-            for j in range(0, round(dur * freq)):                
-                ppt=np.concatenate((ppt, interpulsegap), axis=0)
-                ppt=np.concatenate((ppt, pulse), axis=0)
-                
-            if delay > 0:
-                ppt=np.concatenate(np.zeros(np.round(delay /tsample)), ppt)
-                
-                
-            self.amplitude = (current_amplitude * ppt)        
-        
-            
-                
-#            sawtooth = freq * np.mod(self.time, 1 / freq)
-#            on = np.logical_and(sawtooth > (pulse_dur * freq),
-#                            sawtooth < (2 * pulse_dur * freq))
-#            off = sawtooth < pulse_dur * freq
-#            self.amplitude = (current_amplitude *
-#                             (on.astype(float) - off.astype(float)))
-
-=======
-    def __init__(self, freq=20, dur=0.5, pulse_dur=.075/1000.,
-                 tsample=.075/1000., amplitude=20):
-        """
-
-        """
-        time = np.arange(tsample, dur, tsample)  # Seconds
-        sawtooth = freq * np.mod(time, 1 / freq)
-        on = np.logical_and(sawtooth > (pulse_dur * freq),
-                            sawtooth < (2 * pulse_dur * freq))
-        off = sawtooth < pulse_dur * freq
-        data = (amplitude *
-               (on.astype(float) - off.astype(float)))
-        TimeSeries.__init__(self, tsample, data)
->>>>>>> 861c9598
+        if delay > 0:
+                ppt=np.concatenate((np.zeros(round(delay /tsample)), ppt), axis=0)
+       
+        data = (current_amplitude * ppt)  
+   
+        data=data[0:round(dur / tsample)]    
+        TimeSeries.__init__(self, tsample, data)     
+               
 
 class Retina():
     """
