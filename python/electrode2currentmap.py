"""

Functions for transforming electrode specifications into a current map

"""
import numpy as np
import oyster
import os
from scipy import interpolate
from utils import TimeSeries


def micron2deg(micron):
    """
    Transform a distance from microns to degrees

    Based on http://retina.anatomy.upenn.edu/~rob/lance/units_space.html
    """
    deg = micron / 280
    return deg


def deg2micron(deg):
    """
    Transform a distance from degrees to microns

    Based on http://retina.anatomy.upenn.edu/~rob/lance/units_space.html
    """
    microns = 280 * deg
    return microns


class Electrode(object):
    """
    Represent a circular, disc-like electrode.
    """
    def __init__(self, radius, x, y):
        """
        Initialize an electrode object

        Parameters
        ----------
        radius : float
            The radius of the electrode (in microns).
        x : float
            The x coordinate of the electrode (in microns).
        y : float
            The y location of the electrode (in microns).
        """
        self.radius = radius
        self.x = x
        self.y = y
        
            
        
    def current_spread(self, xg, yg, alpha=14000, n=1.69):
        """

        The current spread due to a current pulse through an electrode,
        reflecting the fall-off of the current as a function of distance from
        the electrode center. This is equation 2 in Nanduri et al [1]_.

        Parameters
        ----------

        alpha : a constant to do with the spatial fall-off.

        n : a constant to do with the spatial fall-off (Default: 1.69, based on
        Ahuja et al. [2]_)

        .. [1]

        .. [2] An In Vitro Model of a Retinal Prosthesis. Ashish K. Ahuja,
        Matthew R. Behrend, Masako Kuroda, Mark S. Humayun, and
        James D. Weiland (2008). IEEE Trans Biomed Eng 55.
        """
        r = np.sqrt((xg + self.x) ** 2 + (yg + self.y) ** 2)
        cspread = np.ones(r.shape)
        cspread[r > self.radius] = (alpha / (alpha + (r[r > self.radius] -
                                             self.radius) ** n))
        return cspread


class ElectrodeArray(object):
    """
    Represent a retina and array of electrodes
    """
    def __init__(self, radii, xs, ys):
        self.electrodes = []
        for r, x, y in zip(radii, xs, ys):
            self.electrodes.append(Electrode(r, x, y))

    def current_spread(self, xg, yg, alpha=14000, n=1.69):
        c = np.zeros((len(self.electrodes), xg.shape[0], xg.shape[1]))
        for i in range(c.shape[0]):
            c[i] = self.electrodes[i].current_spread(xg, yg,
                                                     alpha=alpha, n=n)
        return np.sum(c, 0)


def receptive_field(electrode, xg, yg, size):
        """
        # TODO currently this is in units of the grid, needs to be converted to microns
        """
        rf=np.zeros(xg.shape)
        ind=np.where((xg>electrode.x-(size/2)) & (xg<electrode.x+(size/2))
         & (yg>electrode.y-(size/2)) & (yg<electrode.y+(size/2)))
         
        rf[ind]=1
      
        return rf
    
def retinalmovie2electrodtimeseries(rf, movie, fps=30):
        """
                    
        """
        rflum=np.zeros(movie.shape[-1])
        for f in range (0, movie.shape[-1]):
            tmp=rf * movie[:, :, f]
            rflum[f]=np.mean(tmp)
            
        return rflum
        
class Movie2Pulsetrain(TimeSeries):
    """
    Is used to create pulse-train stimulus based on luminance over time from a movie
    """

    def __init__(self, rflum, fps=30.0, amplitude_transform='linear', amp_max=90, 
                 freq=20, pulse_dur=.075/1000.,interphase_dur=.075/1000., tsample=.005/1000.,
                 current=None, pulsetype='cathodicfirst', stimtype='pulsetrain', dtype=np.int8):
        """
        Ariel, do we need current here?

        """


        info=np.iinfo(dtype)
        if amp_max>info.max:
            errorstr=('Cannot use current data type to represent the current range.' ,
            'Increase the datatype or decrease the current range.')
            raise ValueError(errorstr) 
            

        # set up the individual pulses
        on=np.ones(round(pulse_dur / tsample))
        gap=np.zeros(round(interphase_dur / tsample))
        off=-1 * on
        if pulsetype == 'cathodicfirst':
            pulse=np.concatenate((on,gap), axis=0)
            pulse=np.concatenate((pulse,off), axis=0)
            
        elif pulsetype == 'anodicfirst':
            pulse=np.concatenate((off, gap), axis=0)
            pulse=np.concatenate((pulse, on), axis=0) 
        else:
            print('pulse not defined')
       
       
        # set up the sequence
        dur= len(rflum) / fps
        if stimtype =='pulsetrain':
           interpulsegap=np.zeros(round( (1/freq) / tsample)- len(pulse))
           ppt=[]
           for j in range(0, int(np.ceil(dur * freq))):                
               ppt=np.concatenate((ppt, interpulsegap), axis=0)
               ppt=np.concatenate((ppt, pulse), axis=0)
         
        ppt=ppt[0:round(dur/tsample)]
       
        delta = (amp_max-0)/(rflum.max()-rflum.min())
        scaledrflum = delta*(rflum-rflum.min()) + 0

        intfunc= interpolate.interp1d(np.linspace(0, len(scaledrflum),len(scaledrflum)),
                                      scaledrflum)
        amp=intfunc(np.linspace(0, len(scaledrflum), len(ppt)))
        
        data =dtype(amp * ppt)  
    
        TimeSeries.__init__(self, tsample, data)  
        
        
class Psycho2Pulsetrain(TimeSeries):
    """
    Is used to generate pulse trains to simulate psychophysical experiments.
    
    """

    def __init__(self, freq=20, dur=0.5, pulse_dur=.075/1000.,interphase_dur=.075/1000., delay=0.,
                 tsample=.005/1000., current_amplitude=20,
                 current=None, pulsetype='cathodicfirst', stimtype='pulsetrain'):
        """
        Ariel, do we need the variable current?

        """
        # set up the individual pulses
        on=np.ones(round(pulse_dur / tsample))
        gap=np.zeros(round(interphase_dur / tsample))
        off=-1 * on
        if pulsetype == 'cathodicfirst':
            pulse=np.concatenate((on,gap), axis=0)
            pulse=np.concatenate((pulse,off), axis=0)

        elif pulsetype == 'anodicfirst':
            pulse=np.concatenate((off, gap), axis=0)
            pulse=np.concatenate((pulse, on), axis=0)

        else:
            print('pulse not defined')

        # set up the sequence
        if stimtype =='pulsetrain':
           interpulsegap=np.zeros(round( (1/freq) / tsample)- len(pulse))
           ppt=[]
           for j in range(0, int(np.ceil(dur * freq))):
               ppt=np.concatenate((ppt, interpulsegap), axis=0)
<<<<<<< HEAD
               ppt=np.concatenate((ppt, pulse), axis=0)               
        
        if delay > 0:
                ppt=np.concatenate((np.zeros(round(delay /tsample)), ppt), axis=0)
       
        ppt=ppt[0:round(dur/tsample)] 
       
        data = (current_amplitude * ppt)  
     
        TimeSeries.__init__(self, tsample, data)     
               
=======
               ppt=np.concatenate((ppt, pulse), axis=0)

        if delay > 0:
                ppt=np.concatenate((np.zeros(round(delay /tsample)), ppt), axis=0)

        data = (current_amplitude * ppt)

        data=data[0:round(dur / tsample)]
        TimeSeries.__init__(self, tsample, data)

>>>>>>> 41027085

class Retina():
    """
    Represent the retinal coordinate frame
    """
    def __init__(self, xlo=-1000, xhi=1000, ylo=-1000, yhi=1000,
                 sampling=25, axon_map=None, axon_lambda=2):
        """
        Initialize a retina

        axon_map :
        """
<<<<<<< HEAD
        [self.gridx, self.gridy] = np.meshgrid( np.arange(ylo, yhi,
                                                         sampling), np.arange(xlo, xhi,
                                                         sampling))
=======
        [self.gridx, self.gridy] = np.meshgrid(np.arange(xlo, xhi,
                                                         sampling),
                                               np.arange(ylo, yhi,
                                                         sampling),
                                               indexing='ij')
>>>>>>> 41027085

        if os.path.exists(axon_map):
            axon_map = np.load(axon_map)
            # Verify that the file was created with a consistent grid:
            axon_id = axon_map['axon_id']
            axon_weight = axon_map['axon_weight']
            xlo_am = axon_map['xlo']
            xhi_am = axon_map['xhi']
            ylo_am = axon_map['ylo']
            yhi_am = axon_map['yhi']
            sampling_am = axon_map['sampling']
            assert xlo == xlo_am
            assert xhi == xhi_am
            assert ylo == ylo_am
            assert yhi == yhi_am
            assert sampling_am == sampling
        else:
            print("Can't find file %s, generating" % axon_map)
            axon_id, axon_weight = oyster.makeAxonMap(micron2deg(self.gridx),
                                                      micron2deg(self.gridy),
                                                      axon_lambda=axon_lambda)
            # Save the variables, together with metadata about the grid:
            fname = axon_map
            np.savez(fname,
                     axon_id=axon_id,
                     axon_weight=axon_weight,
                     xlo=[xlo],
                     xhi=[xhi],
                     ylo=[ylo],
                     yhi=[yhi],
                     sampling=[sampling])

        self.axon_id = axon_id
        self.axon_weight = axon_weight

    def cm2ecm(self, current_spread):
        """

        Converts a current spread map to an 'effective' current spread map, by
        passing the map through a mapping of axon streaks.

        Parameters
        ----------
        current_spread : the 2D spread map in retinal space

        Returns
        -------
        ecm: effective current spread, a time-series of the same size as the
        current map, where each pixel is the dot product of the pixel values in
        ecm along the pixels in the list in axon_map, weighted by the weights
        axon map.
        """
        ecs = np.zeros(current_spread.shape)
        for id in range(0, len(current_spread.flat)):
            ecs.flat[id] = np.dot(current_spread.flat[self.axon_id[id]],
                                  self.axon_weight[id])

        return ecs

    
    def ecm(self, electrode_array, stimuli, alpha=14000, n=1.69, dtype=np.int8):
        """
        effective current map from an electrode array and stimuli through
        these electrodes

        Parameters
        ----------
        ElectrodeArray

        stimuli : list of Stimulus objects

        Returns
        -------
        A TimeSeries object
        """
        totalmax=0
        for s in stimuli:
            totalmax=max([totalmax, np.max(s.data), np.abs(np.min(s.data)) ])

        info=np.iinfo(dtype)
        if totalmax>info.max:
            errorstr=('Cannot use current data type to represent the current range.' ,
            'Increase the datatype or decrease the current range.')
            raise ValueError(errorstr) 
        
        ecm = np.zeros(self.gridx.shape + (stimuli[0].data.shape[-1], ), dtype)
        for ii, e in enumerate(electrode_array.electrodes):
            cs = e.current_spread(self.gridx, self.gridy, alpha=alpha, n=n)
            ecs = dtype(info.max * self.cm2ecm(cs))
            
            ecm += dtype(ecs[..., None] * stimuli[ii].data)

        tsample = stimuli[ii].tsample
        return TimeSeries(tsample, ecm)<|MERGE_RESOLUTION|>--- conflicted
+++ resolved
@@ -214,7 +214,6 @@
            ppt=[]
            for j in range(0, int(np.ceil(dur * freq))):
                ppt=np.concatenate((ppt, interpulsegap), axis=0)
-<<<<<<< HEAD
                ppt=np.concatenate((ppt, pulse), axis=0)               
         
         if delay > 0:
@@ -226,18 +225,6 @@
      
         TimeSeries.__init__(self, tsample, data)     
                
-=======
-               ppt=np.concatenate((ppt, pulse), axis=0)
-
-        if delay > 0:
-                ppt=np.concatenate((np.zeros(round(delay /tsample)), ppt), axis=0)
-
-        data = (current_amplitude * ppt)
-
-        data=data[0:round(dur / tsample)]
-        TimeSeries.__init__(self, tsample, data)
-
->>>>>>> 41027085
 
 class Retina():
     """
@@ -250,17 +237,12 @@
 
         axon_map :
         """
-<<<<<<< HEAD
-        [self.gridx, self.gridy] = np.meshgrid( np.arange(ylo, yhi,
-                                                         sampling), np.arange(xlo, xhi,
-                                                         sampling))
-=======
+
         [self.gridx, self.gridy] = np.meshgrid(np.arange(xlo, xhi,
                                                          sampling),
                                                np.arange(ylo, yhi,
                                                          sampling),
                                                indexing='ij')
->>>>>>> 41027085
 
         if os.path.exists(axon_map):
             axon_map = np.load(axon_map)
