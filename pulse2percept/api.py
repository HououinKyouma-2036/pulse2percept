import numpy as np
import logging
import six

from pulse2percept import (utils, retina, implants, stimuli)


class Simulation(object):

    def __init__(self, implant, engine='joblib', scheduler='threading',
                 use_jit=True, n_jobs=-1):
        """Generates a simulation framework

        Parameters
        ----------
        implant : implants.ElectrodeArray
            An implants.ElectrodeArray object that describes the implant.
        engine : str, optional, default: 'joblib'
            Which computational back end to use:
            - 'serial': Single-core computation
            - 'joblib': Parallelization via joblib (requires `pip install
                        joblib`)
            - 'dask': Parallelization via dask (requires `pip install dask`).
                      Dask backend can be specified via `threading`.
        scheduler : str, optional, default: 'threading'
            Which scheduler to use (irrelevant for 'serial' engine):
            - 'threading': a scheduler backed by a thread pool
            - 'multiprocessing': a scheduler backed by a process pool
        use_jit : bool, optional, default: True
            Whether to use just-in-time (JIT) compilation to speed up
            computation.
        n_jobs : int, optional, default: -1
            Number of cores (threads) to run the model on in parallel.
            Specify -1 to use as many cores as available.
        """
        if not isinstance(implant, implants.ElectrodeArray):
            e_s = "`implant` must be of type implants.ElectrodeArray"
            raise TypeError(e_s)

        self.implant = implant
        self.engine = engine
        self.scheduler = scheduler
        self.use_jit = use_jit
        self.n_jobs = n_jobs

        # Optic fiber layer (OFL): After calling `set_optic_fiber_layer`, this
        # variable will contain a `retina.Grid` object.
        self.ofl = None

        # Ganglion cell layer (GCL): After calling `set_ganglion_cell_layer`,
        # this variable will contain a `retina.TemporalModel` object.
        self.gcl = None

    def set_optic_fiber_layer(self, sampling=100, x_range=None, y_range=None,
<<<<<<< HEAD
                              n_axons=301, phi_range=(-180.0, 180.0),
                              n_rho=301, rho_range=(3.0, 50.0),
                              loc_od=(15.5, 1.5),
                              sensitivity_rule='decay', decay_const=1.0,
=======
                              n_axons=501, phi_range=(-180.0, 180.0),
                              n_rho=801, rho_range=(4.0, 45.0),
                              loc_od=(15.5, 1.5),
                              sensitivity_rule='decay', decay_const=5.0,
>>>>>>> 2787cef2
                              contribution_rule='max', powermean_exp=None,
                              datapath='.', save_data=True):
        """Sets parameters of the optic fiber layer (OFL)

        Parameters
        ----------
        sampling : float, optional, default: 100 microns
            Microns per grid cell.
        x_range : (xlo, xhi)|None, default: None
            Lower and upper bound of the retinal grid (microns) in horizontal
            dimension. Either a tuple (xlo, xhi) or None. If None, the
            generated grid will be just big enough to fit the implant.
        y_range : (ylo, yhi)|None, default: None
            Lower and upper bound of the retinal grid (microns) in vertical
            dimension. Either a tuple (ylo, yhi) or None. If None, the
            generated grid will be just big enough to fit the implant.
        n_axons : int, optional, default: 501
            The number of axons to generate. Their start orientations `phi0`
            (in modified polar coordinates) will be sampled uniformly from
            `phi_range`.
        phi_range : (lophi, hiphi), optional, default: (-180, 180)
            Range of angular positions of axon fibers at their starting points
            (polar coordinates, degrees) to be sampled uniformly with `n_axons`
            samples. Must be within [-180, 180].
        n_rho: int, optional, default: 801
            Number of sampling points along the radial axis(polar coordinates).
        rho_range: (rho_min, rho_max), optional, default: (4.0, 45.0)
            Lower and upper bounds for the radial position values(polar
            coordinates).
<<<<<<< HEAD
        loc_od: (x_od, y_od), optional, default: (15.5 1.5)
=======
        loc_od: (x_od, y_od), optional, default: (15.05 1.5)
>>>>>>> 2787cef2
            Location of the center of the optic disc (x, y) in Cartesian
            coordinates. In a right (left) eye, we should have x > 0 (x < 0).
        sensitivity_rule : {'decay', 'Jeng2011'}, optional, default: 'decay'
            This rule specifies how the activation of the axon differs as a
            function of distance from the soma. The following options are
            available:
            - 'decay':
                Axon sensitivity decays exponentially with distance. Specify
                `decay_const` to change the steepness of the fall-off with
                distance.
            - 'Jeng2011':
                Axon sensitivity peaks near the sodium band (50um from the
                soma), then plateaus on the distal axon at roughly half of the
                peak sensitivity (see Fig. 2 in [1]_).
        contribution_rule : {'max', 'sum', 'mean'}, optional, default: 'max'
            This rule specifies how the activation thresholds across all axon
            segments are combined to determine the contribution of the axon to
            the current spread. The following options are available:
            - 'max':
                The axon's contribution to the current spread is equal to the
                max. sensitivity across all axon segments.
            - 'sum':
                The axon's contribution to the current spread is equal to the
                sum sensitivity across all axon segments.
            - 'mean':
                The axon's contribution to the current spread is equal to the
                mean sensitivity across all axon segments. Specify
                `powermean_exp` to change the exponent of the generalized
                (power) mean, calculated as np.mean(x ** powermean_exp) **
                (1.0 / powermean_exp). Setting `powermean_exp` to 1 is equal to
                the arithmetic mean.
        decay_const : float, optional, default: 2.0
            When `sensitivity_rule` is set to 'decay', specifies the decay
            constant of the exponential fall-off.
        powermean_exp : float, optional, default: 1.0
            When `sensitivity_rule` is set to 'mean', specifies the exponent of
            the generalized (power) mean function. The power mean is calculated
            as np.mean(x ** powermean_exp) ** (1.0 / powermean_exp).
        datapath : str, default: current directory
            Relative path where to look for existing retina files, and where to
            store new retina files.
        save_data : bool, default: True
            Flag whether to save the data to a new retina file (True) or not
            (False). The file name is automatically generated from all
            specified input arguments.

        Notes
        -----
        .. [1] J. Jeng, S. Tang, A. Molnar, N. J. Desai, and S. I. Fried, "The
           sodium channel band shapes the response to electric stimulation in
           retinal ganglion cells", J Neural Eng 8 (036022), 2011.
        """
        # For auto-generated grids:
        round_to = 500  # round to nearest (microns)
        cspread = 500  # add padding for current spread (microns)

        if x_range is None:
            # No x ranges given: generate automatically to fit the implant
            xs = [a.x_center for a in self.implant]
            xlo = np.floor((np.min(xs) - cspread) / round_to) * round_to
            xhi = np.ceil((np.max(xs) + cspread) / round_to) * round_to
        elif isinstance(x_range, (int, float)):
            xlo = x_range
            xhi = x_range
        elif isinstance(x_range, (list, tuple, np.ndarray)):
            if len(x_range) != 2 or x_range[1] < x_range[0]:
                e_s = "x_range must be a tuple (xlo, xhi) where xlo <= xhi."
                raise ValueError(e_s)
            xlo = x_range[0]
            xhi = x_range[1]
        else:
            raise ValueError("x_range must be a tuple (xlo, xhi) or None.")

        if y_range is None:
            # No y ranges given: generate automatically to fit the implant
            ys = [a.y_center for a in self.implant]
            ylo = np.floor((np.min(ys) - cspread) / round_to) * round_to
            yhi = np.ceil((np.max(ys) + cspread) / round_to) * round_to
        elif isinstance(y_range, (int, float)):
            ylo = y_range
            yhi = y_range
        elif isinstance(y_range, (list, tuple, np.ndarray)):
            if len(y_range) != 2 or y_range[1] < y_range[0]:
                e_s = "y_range must be a tuple (ylo, yhi) where ylo <= yhi."
                raise ValueError(e_s)
            ylo = y_range[0]
            yhi = y_range[1]
        else:
            raise ValueError("y_range must be a tuple (ylo, yhi) or None.")

        # Generate the grid from the above specs
        self.ofl = retina.Grid(x_range=(xlo, xhi), y_range=(ylo, yhi),
                               eye=self.implant.eye, sampling=sampling,
                               n_axons=n_axons, phi_range=phi_range,
                               n_rho=n_rho, rho_range=rho_range,
                               loc_od=loc_od,
                               sensitivity_rule=sensitivity_rule,
                               contribution_rule=contribution_rule,
                               decay_const=decay_const,
                               powermean_exp=powermean_exp,
                               datapath=datapath, save_data=save_data,
                               engine=self.engine, scheduler=self.scheduler,
                               n_jobs=self.n_jobs)

    def set_ganglion_cell_layer(self, model, **kwargs):
        """Sets parameters of the ganglion cell layer (GCL)

        Select from pre-existing ganglion cell models or specify a custom one.

        Parameters
        ----------
        model : str|retina.BaseModel
            A custom ganglion cell model can be specified by passing an
            instance of type `retina.BaseModel`. Else select from pre-existing
            models:

            - 'latest':
                The latest temporal model for epiretinal and subretinal
                arrays (experimental).

                Additional keyword arguments:

                - tau_gcl : float, optional, default: 45.25 ms
                    Time decay constant for the fast leaky integrater of the
                    ganglionc ell layer.
                - tau_inl : float, optional, default: 18 ms
                    Time decay constant for the fast leaky integrater of the
                    inner nuclear layer (INL). It has been shown that even
                    epiretinal arrays can activate bipolar cells (in the INL),
                    which in turn influence GCL activity.
                - tau_ca : float, optional, default: 45.25 ms
                    Time decay constant for the charge accumulation.
                - scale_ca : float, optional, default: 42.1
                    Scaling factor applied to charge accumulation (used to be
                    called epsilon).
                - tau_slow : float, optional, default: 26.25 ms
                    Time decay constant for the slow leaky integrator.
                - scale_slow : float, optional, default: 1150.0
                    Scaling factor applied to the output of the cascade, to
                    make output values interpretable brightness values >= 0.
                - lweight : float, optional, default: 0.636
                    Relative weight applied to responses from bipolar cells
                    (weight of ganglion cells is 1).
                - aweight : float, optional, default: 0.5
                    Relative weight applied to anodic charges (weight of
                    cathodic charges is 1).
                - slope : float, optional, default: 3.0
                    Slope of the logistic function in the stationary
                    nonlinearity stage.
                - shift : float, optional, default: 15.0
                    Shift of the logistic function in the stationary
                    nonlinearity stage.

            - 'Nanduri2012':
                A model of temporal sensitivity as described in [1]_.

                Additional keyword arguments
                ----------------------------
                tsample : float, optional, default:
                tau1 : float, optional, default: 0.42 / 1000 (seconds)
                    Time decay constant for the fast leaky integrater of
                    the ganglion cell layer (GCL).
                tau2 : float, optional, default: 45.25 / 1000 (seconds)
                    Time decay constant for the charge accumulation, has
                    values between 38 - 57 ms.
                tau3 : float, optional, default: 26.25 / 1000 (seconds)
                    Time decay constant for the slow leaky integrator.
                    Default: 26.25 / 1000 s.
                eps : float, optional, default: 8.73
                    Scaling factor applied to charge accumulation (used to
                    be called epsilon).
                asymptote : float, optional, default: 14.0
                    Asymptote of the logistic function used in the
                    stationary nonlinearity stage.
                slope : float, optional, default: 3.0
                    Slope of the logistic function in the stationary
                    nonlinearity stage.
                shift : float, optional, default: 16.0
                    Shift of the logistic function in the stationary
                    nonlinearity stage.

            - 'Horsager2009':
                A model of temporal sensitivity as described in [2]_.

                Parameters
                ----------
                tsample : float, optional, default: 0.005 / 1000 seconds
                    Sampling time step (seconds).
                tau1 : float, optional, default: 0.42 / 1000 seconds
                    Time decay constant for the fast leaky integrater of the
                    ganglion cell layer (GCL).
                tau2 : float, optional, default: 45.25 / 1000 seconds
                    Time decay constant for the charge accumulation, has values
                    between 38 - 57 ms.
                tau3 : float, optional, default: 26.25 / 1000 seconds
                    Time decay constant for the slow leaky integrator.
                    Default: 26.25 / 1000 s.
                eps : float, optional, default: 8.73
                    Scaling factor applied to charge accumulation (used to be
                    called epsilon).
                beta : float, optional, default: 3.43
                    Power nonlinearity applied after half-rectification. The
                    original model used two different values, depending on
                    whether an experiment is at threshold (`beta`=3.43) or
                    above threshold (`beta`=0.83).

        Notes
        -----
        .. [1] D. Nanduri, I. Fine, A. Horsager, G. M. Boynton, M. S. Humayun,
               R. Greenberg, J. D. Weiland, "Frequency and Amplitude Modulation
               Have Different Effects on the Percepts Elicited by Retinal
               Stimulation", Investigative Ophthalmology & Visual Science 53,
               205-214, 2012.
        .. [2] A. Horsager, S. H. Greenwald, J. D. Weiland, M. S. Humayun,
               R. J. Greenberg, M. J. McMahon, G. M. Boynton, and I. Fine,
               "Predicting visual sensitivity in retinal prosthesis patients",
               Investigative Ophthalmology & Visual Science, 50(4):1483, 2009.



        """
        model_not_found = False
        if isinstance(model, six.string_types):
            # If `model` is a string, choose from existing models
            if model.lower() == 'latest':
                logging.getLogger(__name__).debug("Setting up latest model.")
                self.gcl = retina.TemporalModel(**kwargs)
            elif model.lower() in ['nanduri', 'nanduri2012']:
                logging.getLogger(__name__).debug("Setting up Nanduri (2012) "
                                                  "model.")
                self.gcl = retina.Nanduri2012(**kwargs)
            elif model.lower() in ['horsager', 'horsager2009']:
                logging.getLogger(__name__).debug("Setting up Horsager "
                                                  "(2009) model.")
                self.gcl = retina.Horsager2009(**kwargs)
            else:
                model_not_found = True
        elif isinstance(model, retina.BaseModel):
            # If `model` is not a string, must be of type BaseModel
            debug_str = "Setting up %s." % model.__module__
            logging.getLogger(__name__).debug(debug_str)
            self.gcl = model
        else:
            model_not_found = True

        if model_not_found:
            err_str = "Model '%s' not found. Choose from: " % model
            err_str += ", ".join(retina.SUPPORTED_TEMPORAL_MODELS)
            err_str += " or provide your own retina.BaseModel instance."
            raise ValueError(err_str)

    def _set_layers(self):
        """Sets up all layers whose setters have not been called by the user

        This function makes sure all necessary parts of the simulation are
        initialized before transforming stimuli to percepts.
        Layers not initialized by the user will simply be initialized with
        default argument values.
        """
        if self.ofl is None:
            self.set_optic_fiber_layer()
        if self.gcl is None:
            self.set_ganglion_cell_layer('latest')

    def pulse2percept(self, stim, t_percept=None, tol=0.05,
                      layers=['OFL', 'GCL', 'INL']):
        """Transforms an input stimulus to a percept

        Parameters
        ----------
        stim : utils.TimeSeries|list|dict
            There are several ways to specify an input stimulus:

            - For a single-electrode array, pass a single pulse train; i.e.,
              a single utils.TimeSeries object.
            - For a multi-electrode array, pass a list of pulse trains; i.e.,
              one pulse train per electrode.
            - For a multi-electrode array, specify all electrodes that should
              receive non-zero pulse trains by name.
        t_percept : float, optional, default: inherit from `stim` object
            The desired time sampling of the output (seconds).
        tol : float, optional, default: 0.05
            Ignore pixels whose effective current is smaller than a fraction
            `tol` of the max value.
        layers : list, optional, default: ['OFL', 'GCL', 'INL']
            A list of retina layers to simulate (order does not matter):
            - 'OFL': Includes the optic fiber layer in the simulation.
                     If omitted, the tissue activation map will not account
                     for axon streaks.
            - 'GCL': Includes the ganglion cell layer in the simulation.
            - 'INL': Includes the inner nuclear layer in the simulation.
                     If omitted, bipolar cell activity does not contribute
                     to ganglion cell activity.

        Returns
        -------
        A utils.TimeSeries object whose data container comprises the predicted
        brightness over time at each retinal location (x, y), with the last
        dimension of the container representing time (t).

        Examples
        --------
        Simulate a single-electrode array:

        >>> import pulse2percept as p2p
        >>> implant = p2p.implants.ElectrodeArray('subretinal', 0, 0, 0)
        >>> stim = p2p.stimuli.PulseTrain(tsample=5e-6, freq=50, amp=20)
        >>> sim = p2p.Simulation(implant)
        >>> percept = sim.pulse2percept(stim)  # doctest: +SKIP

        Simulate an Argus I array centered on the fovea, where a single
        electrode is being stimulated ('C3'):

        >>> import pulse2percept as p2p
        >>> implant = p2p.implants.ArgusI()
        >>> stim = {'C3': stimuli.PulseTrain(tsample=5e-6, freq=50,
        ...                                              amp=20)}
        >>> sim = p2p.Simulation(implant)
        >>> resp = sim.pulse2percept(stim, implant)  # doctest: +SKIP
        """
        logging.getLogger(__name__).info("Starting pulse2percept...")

        # Get a flattened, all-uppercase list of layers
        layers = np.array([layers]).flatten()
        layers = np.array([l.upper() for l in layers])

        # Make sure all specified layers exist
        not_supported = np.array([l not in retina.SUPPORTED_LAYERS
                                  for l in layers], dtype=bool)
        if any(not_supported):
            msg = ', '.join(layers[not_supported])
            msg = "Specified layer %s not supported. " % msg
            msg += "Choose from %s." % ', '.join(retina.SUPPORTED_LAYERS)
            raise ValueError(msg)

        # Set up all layers that haven't been set up yet
        self._set_layers()

        # Parse `stim` (either single pulse train or a list/dict of pulse
        # trains), and generate a list of pulse trains, one for each electrode
        pt_list = stimuli.parse_pulse_trains(stim, self.implant)
        pt_data = [pt.data for pt in pt_list]

        if not np.allclose([p.tsample for p in pt_list], self.gcl.tsample):
            e_s = "For now, all pulse trains must have the same sampling "
            e_s += "time step as the ganglion cell layer. In the future, "
            e_s += "this requirement might be relaxed."
            raise ValueError(e_s)

        # Tissue activation maps: If OFL is simulated, includes axon streaks.
        if 'OFL' in layers:
            ecs, _ = self.ofl.electrode_ecs(self.implant)
        else:
            _, ecs = self.ofl.electrode_ecs(self.implant)

        # Calculate the max of every current spread map
        lmax = np.zeros((2, ecs.shape[-1]))
        if 'INL' in layers:
            lmax[0, :] = ecs[:, :, 0, :].max(axis=(0, 1))
        if ('GCL' or 'OFL') in layers:
            lmax[1, :] = ecs[:, :, 1, :].max(axis=(0, 1))

        # `ecs_list` is a pixel by `n` list where `n` is the number of layers
        # being simulated. Each value in `ecs_list` is the current contributed
        # by each electrode for that spatial location
        ecs_list = []
        idx_list = []
        for xx in range(self.ofl.gridx.shape[1]):
            for yy in range(self.ofl.gridx.shape[0]):
                # If any of the used current spread maps at [yy, xx] are above
                # tolerance, we need to process that pixel
                process_pixel = False
                if 'INL' in layers:
                    # For this pixel: Check if the ecs in any layer is large
                    # enough compared to the max across pixels within the layer
                    process_pixel |= np.any(ecs[yy, xx, 0, :] >=
                                            tol * lmax[0, :])
                if ('GCL' or 'OFL') in layers:
                    process_pixel |= np.any(ecs[yy, xx, 1, :] >=
                                            tol * lmax[1, :])

                if process_pixel:
                    ecs_list.append(ecs[yy, xx])
                    idx_list.append([yy, xx])

        s_info = "tol=%.1f%%, %d/%d px selected" % (tol * 100, len(ecs_list),
                                                    np.prod(ecs.shape[:2]))
        logging.getLogger(__name__).info(s_info)

        sr_list = utils.parfor(self.gcl.model_cascade,
                               ecs_list, n_jobs=self.n_jobs,
                               engine=self.engine, scheduler=self.scheduler,
                               func_args=[pt_data, layers, self.use_jit])
        bm = np.zeros(self.ofl.gridx.shape +
                      (sr_list[0].data.shape[-1], ))
        idxer = tuple(np.array(idx_list)[:, i] for i in range(2))
        bm[idxer] = [sr.data for sr in sr_list]
        percept = utils.TimeSeries(sr_list[0].tsample, bm)

        # It is possible to specify an additional sampling rate for the
        # percept: If different from the input sampling rate, need to resample.
        if t_percept != percept.tsample:
            percept = percept.resample(t_percept)

        logging.getLogger(__name__).info("Done.")

        return percept

    def plot_fundus(self, stim=None, ax=None, n_axons=100, upside_down=False,
                    annotate=True):
        """Plot the implant on the retinal surface akin to a fundus photopgraph
        This function plots an electrode array on top of the axon streak map
        of the retina, akin to a fundus photograph. A blue rectangle highlights
        the area of the retinal surface that is being simulated.
        If `stim` is passed, activated electrodes will be highlighted.
        Parameters
        ----------
        stim : utils.TimeSeries|list|dict, optional
            An input stimulus, as passed to ``p2p.pulse2percept``. If given,
            activated electrodes will be highlighted in the plot.
            Default: None
        ax : matplotlib.axes._subplots.AxesSubplot, optional
            A Matplotlib axes object. If None given, a new one will be created.
            Default: None
        n_axons : int, optional, default: 100
            Number of axons to plot.
        upside_down : bool, optional, default: False
            Flag whether to plot the retina upside-down, such that the upper
            half of the plot corresponds to the upper visual field. In general,
            inferior retina == upper visual field (and superior == lower).
        annotate : bool, optional, default: True
            Flag whether to annotate the four retinal quadrants
            (inferior/superior x temporal/nasal).

        Returns
        -------
        Returns a handle to the created figure (`fig`) and axes element (`ax`).
        """
        if self.ofl is not None:
            # Optic fiber layer already set via  ``set_optic_fiber_layer``
            phi_range = self.ofl.phi_range
            n_rho = self.ofl.n_rho
            rho_range = self.ofl.rho_range
            loc_od = self.ofl.loc_od
            x_range = self.ofl.x_range
            y_range = self.ofl.y_range
            plot_patch = True
        else:
            msg = "Optic fiber layer not set (call ``set_optic_fiber_layer``)."
            msg += " Using default values."
            logging.getLogger(__name__).info(msg)
            phi_range = (-180.0, 180.0)
            n_rho = 801
            rho_range = (4.0, 45.0)
            loc_od = (15.5, 1.5)
            plot_patch = False

        fig = None
        if ax is None:
                # No axes object given: create
            import matplotlib.pyplot as plt
            fig, ax = plt.subplots(1, figsize=(10, 8))

        # Matplotlib<2 compatibility
        if hasattr(ax, 'set_facecolor'):
            ax.set_facecolor('black')
        elif hasattr(ax, 'set_axis_bgcolor'):
            ax.set_axis_bgcolor('black')

        # Draw axon pathways: Need to regenerate because parfor returns axons
        # out of orders - random sample doesn't look neat. Use the same
        # settings as in the OFL, but with a smaller `n_axons`:
        phi = np.linspace(*phi_range, num=n_axons)
        func_kwargs = {'n_rho': n_rho, 'loc_od': loc_od,
                       'rho_range': rho_range, 'eye': self.implant.eye}
        axon_bundles = utils.parfor(retina.jansonius2009, phi,
                                    func_kwargs=func_kwargs,
                                    engine=self.engine, n_jobs=self.n_jobs,
                                    scheduler=self.scheduler)
        for bundle in axon_bundles:
            ax.plot(retina.dva2ret(bundle[:, 0]), retina.dva2ret(bundle[:, 1]),
                    c=(0.5, 1.0, 0.5))

        # Draw in the the retinal patch we're simulating.
        # This defines the size of our "percept" image below.
        if plot_patch:
            from matplotlib import patches
            patch = patches.Rectangle((x_range[0], y_range[0]),
                                      np.diff(x_range), np.diff(y_range),
                                      alpha=0.7)
            ax.add_patch(patch)

        # Highlight location of stimulated electrodes
        if stim is not None:
            for key in stim:
                el = self.implant[key]
                if el is not None:
                    ax.plot(el.x_center, el.y_center, 'oy',
                            markersize=np.sqrt(el.radius) * 2)

        # Plot all electrodes and their label
        for e in self.implant.electrodes:
            if annotate:
                ax.text(e.x_center + 100, e.y_center + 50, e.name,
                        color='white', size='x-large')
            ax.plot(e.x_center, e.y_center, 'ow', markersize=np.sqrt(e.radius))

        # Plot the location of the array's tack and annotate it
        if self.implant.tack:
            tx, ty = self.implant.tack
            ax.plot(tx, ty, 'ow')
            if annotate:
                if upside_down:
                    offset = 100
                else:
                    offset = -100
                ax.text(tx, ty + offset, 'tack',
                        horizontalalignment='center',
                        verticalalignment='top',
                        color='white', size='large')

        xmin, xmax, ymin, ymax = retina.dva2ret([-20, 20, -15, 15])
        ax.set_aspect('equal')
        ax.set_xlim(xmin, xmax)
        ax.set_xlabel('x (microns)')
        ax.set_ylim(ymin, ymax)
        ax.set_ylabel('y (microns)')
        eyestr = {'LE': 'left', 'RE': 'right'}
        ax.set_title('%s in %s eye' % (self.implant, eyestr[self.implant.eye]))
        ax.grid('off')

        if annotate:
            # Annotate the four retinal quadrants near the corners of the plot:
            # superior/inferior x temporal/nasal
            topbottom = ['top', 'bottom']
            temporalnasal = ['temporal', 'nasal']
            if upside_down:
                topbottom = ['bottom', 'top']
                temporalnasal = ['nasal', 'temporal']
            for yy, valign, si in zip([ymax, ymin], topbottom,
                                      ['superior', 'inferior']):
                for xx, halign, tn in zip([xmin, xmax], ['left', 'right'],
                                          temporalnasal):
                    ax.text(xx, yy, si + ' ' + tn,
                            color='black', fontsize=14,
                            horizontalalignment=halign,
                            verticalalignment=valign,
                            backgroundcolor=(1, 1, 1, 0.8))

        # Need to flip y axis to have upper half == upper visual field
        if upside_down:
            ax.invert_yaxis()

        return fig, ax


def get_brightest_frame(percept):
    """Returns the brightest frame of a percept

    This function returns the frame of a percept (brightness over time) that
    contains the brightest pixel.

    Parameters
    ----------
    percept : TimeSeries
        The brightness movie as a TimeSeries object.
    """
    _, frame = percept.max_frame()

    return frame<|MERGE_RESOLUTION|>--- conflicted
+++ resolved
@@ -52,17 +52,10 @@
         self.gcl = None
 
     def set_optic_fiber_layer(self, sampling=100, x_range=None, y_range=None,
-<<<<<<< HEAD
-                              n_axons=301, phi_range=(-180.0, 180.0),
-                              n_rho=301, rho_range=(3.0, 50.0),
-                              loc_od=(15.5, 1.5),
-                              sensitivity_rule='decay', decay_const=1.0,
-=======
                               n_axons=501, phi_range=(-180.0, 180.0),
                               n_rho=801, rho_range=(4.0, 45.0),
                               loc_od=(15.5, 1.5),
-                              sensitivity_rule='decay', decay_const=5.0,
->>>>>>> 2787cef2
+                              sensitivity_rule='decay', decay_const=1.0,
                               contribution_rule='max', powermean_exp=None,
                               datapath='.', save_data=True):
         """Sets parameters of the optic fiber layer (OFL)
@@ -92,11 +85,7 @@
         rho_range: (rho_min, rho_max), optional, default: (4.0, 45.0)
             Lower and upper bounds for the radial position values(polar
             coordinates).
-<<<<<<< HEAD
         loc_od: (x_od, y_od), optional, default: (15.5 1.5)
-=======
-        loc_od: (x_od, y_od), optional, default: (15.05 1.5)
->>>>>>> 2787cef2
             Location of the center of the optic disc (x, y) in Cartesian
             coordinates. In a right (left) eye, we should have x > 0 (x < 0).
         sensitivity_rule : {'decay', 'Jeng2011'}, optional, default: 'decay'
@@ -126,8 +115,8 @@
                 mean sensitivity across all axon segments. Specify
                 `powermean_exp` to change the exponent of the generalized
                 (power) mean, calculated as np.mean(x ** powermean_exp) **
-                (1.0 / powermean_exp). Setting `powermean_exp` to 1 is equal to
-                the arithmetic mean.
+                (1.0 / powermean_exp). Default is 1, which is equal to the
+                arithmetic mean.
         decay_const : float, optional, default: 2.0
             When `sensitivity_rule` is set to 'decay', specifies the decay
             constant of the exponential fall-off.
